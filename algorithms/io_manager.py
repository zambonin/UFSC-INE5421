#!/usr/bin/env python
# -*- coding: utf-8 -*-

<<<<<<< HEAD
import json
from copy import deepcopy
from algorithms.finite_automaton import FiniteAutomaton
from algorithms.regular_grammar import RegularGrammar
from algorithms.regular_expression import RegularExpression

=======
>>>>>>> fddeddcb
"""io_manager.py

Tool for loading and saving objects as JSON files.

Gustavo Zambonin & Matheus Ben-Hur de Melo Leite, UFSC, October 2015.
"""

import json
from copy import deepcopy
from algorithms.finite_automaton import FiniteAutomaton
from algorithms.regular_grammar import RegularGrammar

def load(path):
    def handle_states(states):
        if isinstance(states[0], list):
            return {frozenset(i) for i in states}
        return set(states)

    def handle_transitions(old_dict):
        new = {frozenset([i]) : old_dict[i] for i in old_dict}
        for i in new:
            for j in new[i]:
                new[i][j] = set(new[i][j])
        return new

    def handle_final(final_s):
        new = set()
        for i in final_s:
            if isinstance(i, list):
                new.add(frozenset(i))
            else:
                new.add(frozenset([i]))
        return new

    with open(path) as file_in:
        data = json.load(file_in)
        header = data['type']

        if header == 'automaton':
            return FiniteAutomaton(handle_states(data['states']),
                                   data['alphabet'],
                                   handle_transitions(data['transitions']),
                                   data['init_state'],
                                   handle_final(data['final_states']))

        if header == 'grammar':
            return RegularGrammar(set(data['non_terminals']),
                                  set(data['terminals']),
                                  {i : set(data['productions'][i])
                                            for i in data['productions']},
                                  data['init_production'])

def save(path, header, obj):
    def handle_transitions(old_dict):
        new = {",".join(l for l in list(i)) : old_dict[i] for i in old_dict}
        for i in new:
            for j in new[i]:
                if isinstance(new[i][j], set):
                    new[i][j] = list(new[i][j])
                else:
                    new[i][j] = new[i][j].split(',')
        return new

    def handle_states(old_list, old_init, old_final):
        def handle_list(old):
            new = []
            for i in old:
                if len(i) > 1 and not isinstance(i, frozenset):
                    new.append(i.split(','))
                else:
                    new.append(list(i))
            return new

        def handle_init(oldl, oldi):
            if oldi in list(oldl):
                if isinstance(oldi, set):
                    return list(oldi)
                elif isinstance(oldi, str):
                    return [oldi]
            elif ",".join(oldi) in oldl:
                return list(set(oldi))

        return handle_list(old_list), handle_init(old_list, old_init), handle_list(old_final)

    obj = deepcopy(obj)
    with open(path, 'w', encoding='utf8') as file_out:
        if header == 'automaton':
            t = handle_states(obj.states, obj.init_state, obj.final_states)
            json.dump({
                        'type' : 'automaton',
                        'states' : t[0],
                        'alphabet' : list(obj.alphabet),
                        'transitions' : handle_transitions(obj.transitions),
                        'init_state' : t[1],
                        'final_states' : t[2],
                    }, file_out, indent=4, ensure_ascii=False)

        if header == 'grammar':
            json.dump({
                        'type' : 'grammar',
                        'non_terminals' : list(obj.non_terminals),
                        'terminals' : list(obj.terminals),
                        'productions' : {i : list(obj.productions[i])
                                            for i in obj.productions},
                        'init_production' : obj.init_production,
                      }, file_out, indent=4, ensure_ascii=False)

        if header == 'regexp':
            json.dump({
                      'type' : 'regexp',
                      'expression' : obj,
                      }, file_out, indent=4, ensure_ascii=False)<|MERGE_RESOLUTION|>--- conflicted
+++ resolved
@@ -1,15 +1,6 @@
 #!/usr/bin/env python
 # -*- coding: utf-8 -*-
 
-<<<<<<< HEAD
-import json
-from copy import deepcopy
-from algorithms.finite_automaton import FiniteAutomaton
-from algorithms.regular_grammar import RegularGrammar
-from algorithms.regular_expression import RegularExpression
-
-=======
->>>>>>> fddeddcb
 """io_manager.py
 
 Tool for loading and saving objects as JSON files.
