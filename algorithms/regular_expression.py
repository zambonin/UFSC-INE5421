#!/usr/bin/env python
# -*- coding: utf-8 -*-

"""regular_expression.py

Definition of a regular expression and its conversion from and to finite
automata, through generalized nondeterministic finite automaton (GNFA) and
Thompson's construction algorithms, respectively.

Gustavo Zambonin & Matheus Ben-Hur de Melo Leite, UFSC, October 2015.
"""

from algorithms.finite_automaton import FiniteAutomaton


class RegularExpression(object):
    """A regular expression is a sequence of characters that define a search
    pattern. It consists of constants (the alphabet or the empty string,
    generally ε) and operator symbols that act upon these constants and sets
    made of them. The operations are described as follows:
        * concatenation of strings, i.e., {'a'}{'b'} = {'ab'};
        * union or alternation of strings (|), i.e. {'a'} | {'b'} = {'a', 'b'}.
          Other operators such as + can be used instead of the vertical bar;
        * the Kleene star operation (*), that returns the set of all strings
          produced by concatenating any finite non-negative number of strings
          from another given set, i.e. {'a'} = {ε, 'a', 'aa', 'aaa', ...}.
    Parentheses can be used to denote the operations' application range, but if
    omitted, Kleene star has priority over concatenation that has priority
    over alternation.

    Attributes:
        expression: the string for the regular expression.
        alphabet: all symbols that are not operators or parentheses compose
            the alphabet.
    """

    def __init__(self, expression):
        """Inits RegularGrammar with the attributes introduced above.

        Raises:
            ValueError: when unknown operators are added to the expression.
        """
        self.expression = expression
<<<<<<< HEAD
        valid_symbols = list(map(chr, range(65, 91))) + \
            list(map(chr, range(97, 123))) + [str(i) for i in range(10)]
        #just as a test
        valid_symbols.append("[")
        valid_symbols.append("]")
=======
        valid_symbols = set(map(chr, range(32, 127))) - set("\\()|*") | {'×'}
>>>>>>> b73879c9
        self.alphabet = {i for i in expression if i in valid_symbols}
        valid_chars = set("()|*") | self.alphabet
        if set(expression) - valid_chars:
            raise ValueError

    def diff_aut(self, automaton, suffix):
        """Renames the automaton's states.

        Attributes:
            automaton: the automaton to be manipulated.
            suffix: the chosen string to be added to the states.

        Returns:
            An automaton with different names for states.
        """
        aux_aut = FiniteAutomaton({state+suffix for state in automaton.states},
                                  automaton.alphabet, {},
                                  automaton.init_state + suffix,
                                  {frozenset([set(state).pop() + suffix])
                                      for state in automaton.final_states})

        for state in automaton.transitions:
            key = frozenset([set(state).pop() + suffix])
            aux_aut.transitions[key] = {}
            for symbol in automaton.transitions[state]:
                aux_aut.transitions[key][symbol] = set()
                for element in automaton.transitions[state][symbol]:
                    if isinstance(element, str):
                        element = [element]
                    aux_aut.transitions[key][symbol].add(
                        frozenset([set(element).pop() + suffix]))

        return aux_aut

    def add_transitions(self, automaton):
        """Fills the missing transitions on an automaton.

        Attributes:
            automaton: the automaton to be manipulated.

        Returns:
            A new automaton with all possible transitions mapped.
        """
        for letter in automaton.alphabet:
            for state in automaton.transitions:
                try:
                    automaton.transitions[state][letter]
                except KeyError:
                    automaton.transitions[state][letter] = {}
                    automaton.transitions[state][letter] = set()

        return automaton

    def or_op(self, automatons):
        """Implements the regular expression alternation operator.

        Attributes:
            automatons: a list of two automatons to be merged.

        Returns:
            A single automaton that accepts either language its parts accepted.
        """
        aut1 = self.diff_aut(automatons[0], "%")
        aut2 = self.diff_aut(automatons[1], "&")
        or_aut = FiniteAutomaton({"initOr"}, set(), {
            frozenset(["initOr"]): {
                aut1.epsilon: set()
            }
            }, "initOr", set())

        for each in [aut1, aut2]:
            or_aut.states |= each.states
            or_aut.alphabet |= each.alphabet
            or_aut.transitions.update(each.transitions)
            or_aut.transitions[frozenset(["initOr"])][or_aut.epsilon].add(
                each.init_state)
            or_aut.final_states |= each.final_states

        return self.add_transitions(or_aut)

    def concat_op(self, automatons):
        """Implements the regular expression concatenation operator.

        Attributes:
            automatons: a list of two automatons to be merged.

        Returns:
            An automaton that accepts words starting with the first automaton
            language and ending with the last automaton language.
        """
        aut1 = self.diff_aut(automatons[0], "#")
        aut2 = self.diff_aut(automatons[1], "$")
        concat_aut = FiniteAutomaton(aut1.states | aut2.states,
                                     aut1.alphabet | aut2.alphabet, {},
                                     aut1.init_state, aut2.final_states)
        concat_aut.transitions.update(aut1.transitions)
        concat_aut.transitions.update(aut2.transitions)

        for state in aut1.final_states:
            try:
                concat_aut.transitions[state][concat_aut.epsilon].add(
                    frozenset([aut2.init_state]))
            except KeyError:
                concat_aut.transitions[state][concat_aut.epsilon] = set()
                concat_aut.transitions[state][concat_aut.epsilon].add(
                    frozenset([aut2.init_state]))

        return self.add_transitions(concat_aut)

    def closure_op(self, automatons):
        """Implements the regular expression Kleene star operator.

        Attributes:
            automatons: a list of automatons to be operated on.

        Returns:
            An automaton that will accept any non-negative number of
            repetitions of its original language.
        """
        clsr_aut = FiniteAutomaton(
            {"initClsr"}, set(), {
                frozenset(["initClsr"]): {
                    automatons[0].epsilon: set()
                }
                }, "initClsr", {frozenset(["initClsr"])})

        e = clsr_aut.epsilon
        for each in automatons:
            clsr_aut.states |= each.states
            clsr_aut.alphabet |= each.alphabet
            clsr_aut.transitions[frozenset(["initClsr"])][e].add(
                frozenset([each.init_state]))
            clsr_aut.transitions.update(each.transitions)
            clsr_aut.final_states |= each.final_states
            for state in each.final_states:
                try:
                    clsr_aut.transitions[state][e] = set()
                except KeyError:
                    clsr_aut.transitions[state] = {}
                    clsr_aut.transitions[state][e] = set()
                clsr_aut.transitions[state][e].add(frozenset(["initClsr"]))

        return self.add_transitions(clsr_aut)

    def single_state(self, transition):
        """Implements the most basic type of automaton.

        Attributes:
            transition: the only transition made on the automaton, represented
            by a set of symbols.

        Returns:
            An automaton that accepts only one set of symbols.
        """
        single_aut = FiniteAutomaton({"q0" + transition, "q1" + transition},
                                     {transition}, {
                                     frozenset(["q0"+transition]): {
                                         transition: {
                                             frozenset(["q1"+transition])
                                         }
                                     }, frozenset(["q1"+transition]): {}},
                                     "q0" + transition,
                                     {frozenset(["q1"+transition])})
        return self.add_transitions(single_aut)

    def empty_word(self):
        """Implements the automaton that accepts the empty word.

        Returns:
            A basic automaton with just one state and no transitions."""
        return FiniteAutomaton({"q0"}, set(), {}, "q0", {"q0"})

    def analyse_expression(self, expression):
        """Reads and consumes the given expression, organizing it into a list.

        Attributes:
            expression: the regular expression in form of a string.

        Returns:
            A list with a special notation denoting the order and priority of
            the operators and symbols.
        """
        i = 0
        list = []
        while len(expression) != 0:
            if expression[i] in self.alphabet:
                list.append(expression[i])
                expression = expression[:i] + expression[i+1:]
            elif expression[i] == "|":
                _next = expression[i+1]
                if _next == "(":
                    aux = 2
                    while _next != ")":
                        _next = expression[i+aux]
                        if _next != ")":
                            list.append(_next)
                        aux += 1
                    expression = expression[:i] + expression[i+aux:]
                elif _next in self.alphabet:
                    after_next = expression[i+2]
                    if after_next == "*":
                        list.append(after_next)
                    list.append(_next)
                    expression = expression[:i] + expression[i+3:]
                list.append("|")
            elif expression[i] in ["(", ")", "*"]:
                if expression[i] == "*":
                    list.append("*")
                expression = expression[:i] + expression[i+1:]

        return list

    def execute_operations(self, list):
        """Assembles automata according to operators and symbols. It is a
        representation of Thompson's construction algorithm idea: construct
        basic automata and apply operations to them, the final product
        getting more complex over every iteration of the list.

        Attributes:
            a list of symbols and operators with a respective order.

        Returns:
            The final automaton for a given regular expression.
        """
        partial_auts = []
        while len(list) != 0:
            char = list.pop(0)
            if char in self.alphabet:
                if len(partial_auts) == 2:
                    aux_list = [partial_auts.pop(0)]
                    aux_list.append(partial_auts.pop(0))
                    partial_auts.append(self.concat_op(aux_list))
                partial_auts.append(self.single_state(char))
            if char == "|":
                if len(partial_auts) == 3:
                    aux_list = [partial_auts.pop(1)]
                    aux_list.append(partial_auts.pop())
                    partial_auts.append(self.concat_op(aux_list))
                partial_auts = [self.or_op(partial_auts)]
            if char == "*":
                aut = [partial_auts.pop()]
                partial_auts.append(self.closure_op(aut))

        if len(partial_auts) == 2:
            return self.add_transitions(self.concat_op(partial_auts))
        return self.add_transitions(partial_auts.pop())

    def rename_aut(self, automaton):
        """Makes the automaton's states' names readable.

        Attributes:
            automaton: the automaton with confusing names.

        Returns:
            An automaton with normal names for states.
        """

        new_aut = FiniteAutomaton(set(), automaton.alphabet, {}, "", set())

        new_states = {}
        for i, j in zip(automaton.states, range(len(automaton.states))):
            new_states[i] = 'q' + str(j)

        for i in new_states:
            state = new_states[i]
            new_aut.states.add(state)
            if frozenset([i]) in automaton.final_states:
                final_state = set([new_states[i]])
                new_aut.final_states.add(frozenset(final_state))
            if i == automaton.init_state:
                new_aut.init_state = new_states[i]

        for i in automaton.transitions:
            new_key = frozenset([new_states[list(set(i))[0]]])
            new_aut.transitions[new_key] = {}
            for j in automaton.transitions[i]:
                new_aut.transitions[new_key][j] = automaton.transitions[i][j]
                for k in automaton.transitions[i][j]:
                    if len(k) > 1:
                        to_these_states = {new_states[i] for i in
                                           automaton.transitions[i][j]}
                        new_aut.transitions[new_key][j] = to_these_states
                    elif isinstance(k, frozenset):
                        to_this_state = set([new_states[list(set(k))[0]]])
                        new_aut.transitions[new_key][j] = to_this_state

        return new_aut

    def regexp_to_automaton(self):
        """Calls the right methods in the right order."""
        final = self.execute_operations(
            self.analyse_expression(self.expression))
        return self.rename_aut(final)

    def automaton_to_regexp(automaton):
        """Converts a finite automaton into a vanilla, non-reduced regular
        expression. It is an implementation of the generalized nondeterministic
        finite automaton algorithm. The general idea will be described below:
          * add new initial state with epsilon-moves to the old initial state;
          * add new final state with epsilon-moves from the old final states;
          * remove one state at a time, except the ones just added, recomputing
          all transitions that pass through that state;
          * end the process when the only remaining states are the ones added.

        Attributes:
            automaton: the automaton to be consumed and converted.

        Returns:
            The transition from the new initial to the new final states will
            consist of the regular expression equivalent to the original
            automaton.
        """
        transitions = automaton.transitions
        states = {'i', 'f', frozenset()} | automaton.states
        init_state = automaton.init_state
        final_states = [set(x) for x in automaton.final_states]

        expr = {}
        for x in states:
            for y in states:
                expr[x, y] = None

        expr['i', frozenset(init_state)] = automaton.epsilon
        for x in final_states:
            expr[frozenset(x), 'f'] = automaton.epsilon

        old_transitions = transitions.copy()
        transitions.clear()

        for i in old_transitions:
            transitions[frozenset(list(i)[0].split(','))] = old_transitions[i]

        for x in transitions:
            for t in transitions[x]:
                expr[x, frozenset(transitions[x][t])] = t

        while len(states) > 2:
            s = next(x for x in states if isinstance(x, frozenset))
            for x in states:
                for y in states:
                    if (expr[x, s] is not None and expr[s, y] is not None and
                       x != s and y != s):
                        l1 = expr[x, s]
                        l2 = expr[s, s]
                        l3 = expr[s, y]
                        l4 = expr[x, y]

                        if l2 is None and l4 is None:
                            part_re = "(%s)(%s)" % (l1, l3)
                        elif l2 is not None and l4 is not None:
                            part_re = "((%s)(%s)*(%s))|%s" % (l1, l2, l3, l4)
                        elif l2 is None and l4 is not None:
                            part_re = "(%s)(%s)|%s" % (l1, l3, l4)
                        elif l4 is None and l2 is not None:
                            part_re = "(%s)(%s)*(%s)" % (l1, l2, l3)

                        expr[x, y] = part_re
            states.remove(s)

        return expr['i', 'f']
<|MERGE_RESOLUTION|>--- conflicted
+++ resolved
@@ -41,15 +41,7 @@
             ValueError: when unknown operators are added to the expression.
         """
         self.expression = expression
-<<<<<<< HEAD
-        valid_symbols = list(map(chr, range(65, 91))) + \
-            list(map(chr, range(97, 123))) + [str(i) for i in range(10)]
-        #just as a test
-        valid_symbols.append("[")
-        valid_symbols.append("]")
-=======
         valid_symbols = set(map(chr, range(32, 127))) - set("\\()|*") | {'×'}
->>>>>>> b73879c9
         self.alphabet = {i for i in expression if i in valid_symbols}
         valid_chars = set("()|*") | self.alphabet
         if set(expression) - valid_chars:
